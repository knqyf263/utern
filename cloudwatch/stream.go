--- conflicted
+++ resolved
@@ -1,11 +1,8 @@
 package cloudwatch
 
 import (
-<<<<<<< HEAD
+	"context"
 	"math"
-=======
-	"context"
->>>>>>> 9ae7f5d3
 	"time"
 
 	"github.com/aws/aws-sdk-go/aws"
